--- conflicted
+++ resolved
@@ -3,19 +3,17 @@
 
 A Pier to the Past is a final-year student project for the BSc Computer Games Design course at the University of Brighton. It is written by Callum Donnelly, as submission of final thesis. The project has been developed in Pygame-ce, a community lead development of the Pygame library. Additional tools used have included Gemini Code Assist & PyTMX.
 
-<<<<<<< HEAD
-## Background to Story
-
-A Pier to the Past is an exploration game about Brighton, written in Python and designed to run on a small kiosk cabinet with simple controls. It features bitesize chunks of Brighton history, presented as three stories with each story lasting only five minutes or so. The player will learn lesser-known  historic facts that even long-term residents have little knowledge of. 
-=======
-The codebase was dived into three files
+The codebase was dived into four files
 
 - main.py
 - config.py
 - sprites.py
 - dialog.py
 
->>>>>>> 441730f7
+
+## Background to Story
+
+A Pier to the Past is an exploration game about Brighton, written in Python and designed to run on a small kiosk cabinet with simple controls. It features bitesize chunks of Brighton history, presented as three stories with each story lasting only five minutes or so. The player will learn lesser-known  historic facts that even long-term residents have little knowledge of. 
 
 ## Installation
 
@@ -24,7 +22,5 @@
 <#!-- start:code block -->
 
 ![screenshotmap3houses](https://github.com/user-attachments/assets/9edfbb2d-3ede-4fca-a374-9bea7009e949)
-<<<<<<< HEAD
 
-=======
->>>>>>> 441730f7
+
